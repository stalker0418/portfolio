@import 'tailwindcss/base';
@import 'tailwindcss/components';
@import 'tailwindcss/utilities';

@import url('https://fonts.googleapis.com/css2?family=Inter:wght@300;400;500;600;700;800;900&display=swap');

* {
  margin: 0;
  padding: 0;
  box-sizing: border-box;
}

body {
  font-family: 'Inter', -apple-system, BlinkMacSystemFont, 'Segoe UI', 'Roboto', 'Oxygen',
    'Ubuntu', 'Cantarell', 'Fira Sans', 'Droid Sans', 'Helvetica Neue',
    sans-serif;
  -webkit-font-smoothing: antialiased;
  -moz-osx-font-smoothing: grayscale;
  background: linear-gradient(135deg, #f0f9ff 0%, #ecfdf5 25%, #fefbf3 50%, #fdf4ff 75%, #f0f9ff 100%);
  background-attachment: fixed;
  color: #1f2937;
  min-height: 100vh;
}

code {
  font-family: source-code-pro, Menlo, Monaco, Consolas, 'Courier New',
    monospace;
}

html {
  scroll-behavior: smooth;
}

/* Custom scrollbar */
::-webkit-scrollbar {
  width: 8px;
}

::-webkit-scrollbar-track {
  background: rgba(255, 255, 255, 0.1);
}

::-webkit-scrollbar-thumb {
  background: linear-gradient(135deg, #10b981, #f59e0b);
  border-radius: 4px;
}

::-webkit-scrollbar-thumb:hover {
  background: linear-gradient(135deg, #059669, #d97706);
}

/* Gradient text utilities */
.gradient-text {
  background: linear-gradient(135deg, #10b981 0%, #f59e0b 100%);
  -webkit-background-clip: text;
  -webkit-text-fill-color: transparent;
  background-clip: text;
}

.gradient-text-accent {
  background: linear-gradient(135deg, #10b981 0%, #d946ef 50%, #f59e0b 100%);
  -webkit-background-clip: text;
  -webkit-text-fill-color: transparent;
  background-clip: text;
}

/* Enhanced Glassmorphism System */
.glass {
<<<<<<< HEAD
  background: rgba(255, 255, 255, 0.95);
  backdrop-filter: blur(10px);
  border: 1px solid rgba(139, 92, 246, 0.2);
  box-shadow: 0 4px 6px -1px rgba(0, 0, 0, 0.1), 0 2px 4px -1px rgba(0, 0, 0, 0.06);
=======
  background: rgba(255, 255, 255, 0.15);
  backdrop-filter: blur(20px);
  border: 1px solid rgba(255, 255, 255, 0.2);
  box-shadow: 
    0 8px 32px rgba(31, 38, 135, 0.15),
    inset 0 1px 0 rgba(255, 255, 255, 0.3);
}

.glass-strong {
  background: rgba(255, 255, 255, 0.25);
  backdrop-filter: blur(25px);
  border: 1px solid rgba(255, 255, 255, 0.3);
  box-shadow: 
    0 12px 40px rgba(31, 38, 135, 0.2),
    inset 0 1px 0 rgba(255, 255, 255, 0.4),
    inset 0 -1px 0 rgba(255, 255, 255, 0.1);
}

.glass-light {
  background: rgba(255, 255, 255, 0.08);
  backdrop-filter: blur(15px);
  border: 1px solid rgba(255, 255, 255, 0.15);
  box-shadow: 
    0 4px 20px rgba(31, 38, 135, 0.1),
    inset 0 1px 0 rgba(255, 255, 255, 0.2);
}

.glass-gradient {
  background: linear-gradient(135deg, 
    rgba(16, 185, 129, 0.1) 0%, 
    rgba(245, 158, 11, 0.1) 50%,
    rgba(217, 70, 239, 0.1) 100%);
  backdrop-filter: blur(20px);
  border: 1px solid rgba(16, 185, 129, 0.2);
  box-shadow: 
    0 8px 32px rgba(31, 38, 135, 0.15),
    inset 0 1px 0 rgba(255, 255, 255, 0.3);
}

.glass-card {
  background: rgba(255, 255, 255, 0.12);
  backdrop-filter: blur(20px);
  border: 1px solid rgba(255, 255, 255, 0.25);
  box-shadow: 
    0 8px 32px rgba(31, 38, 135, 0.15),
    inset 0 1px 0 rgba(255, 255, 255, 0.3),
    0 1px 0 rgba(255, 255, 255, 0.2);
  border-radius: 16px;
}

.glass-elevated {
  background: rgba(255, 255, 255, 0.2);
  backdrop-filter: blur(30px);
  border: 1px solid rgba(255, 255, 255, 0.3);
  box-shadow: 
    0 20px 60px rgba(31, 38, 135, 0.25),
    inset 0 1px 0 rgba(255, 255, 255, 0.4),
    inset 0 -1px 0 rgba(255, 255, 255, 0.1),
    0 1px 0 rgba(255, 255, 255, 0.25);
  border-radius: 20px;
}

/* Button glass effects */
.btn-glass {
  background: rgba(255, 255, 255, 0.2);
  backdrop-filter: blur(20px);
  border: 1px solid rgba(255, 255, 255, 0.3);
  transition: all 0.3s ease;
}

.btn-glass:hover {
  background: rgba(255, 255, 255, 0.3);
  transform: translateY(-2px);
  box-shadow: 0 10px 30px rgba(16, 185, 129, 0.2);
}

/* Fluid paint trail effects - now handled by canvas */

/* Floating background elements */
.floating-orb {
  position: absolute;
  border-radius: 50%;
  filter: blur(40px);
  animation: float-slow 6s ease-in-out infinite;
}

.floating-orb-1 {
  background: linear-gradient(135deg, rgba(16, 185, 129, 0.3), rgba(16, 185, 129, 0.1));
  width: 300px;
  height: 300px;
  top: 10%;
  left: 10%;
  animation-delay: 0s;
}

.floating-orb-2 {
  background: linear-gradient(135deg, rgba(245, 158, 11, 0.3), rgba(245, 158, 11, 0.1));
  width: 200px;
  height: 200px;
  top: 60%;
  right: 15%;
  animation-delay: 2s;
}

.floating-orb-3 {
  background: linear-gradient(135deg, rgba(217, 70, 239, 0.2), rgba(217, 70, 239, 0.1));
  width: 250px;
  height: 250px;
  bottom: 20%;
  left: 20%;
  animation-delay: 4s;
}

/* Particle effects - removed for cleaner design */

/* Ripple effect */
.ripple {
  position: absolute;
  border: 2px solid rgba(16, 185, 129, 0.3);
  border-radius: 50%;
  pointer-events: none;
  animation: ripple 1.5s ease-out forwards;
}

/* Enhanced focus styles */
*:focus {
  outline: 2px solid #10b981;
  outline-offset: 2px;
}

/* Selection styles */
::selection {
  background: rgba(16, 185, 129, 0.2);
  color: #065f46;
}

/* Smooth transitions for all elements */
* {
  transition: color 0.2s ease, background-color 0.2s ease, border-color 0.2s ease, transform 0.2s ease;
>>>>>>> 811dfab8
}<|MERGE_RESOLUTION|>--- conflicted
+++ resolved
@@ -66,150 +66,8 @@
 
 /* Enhanced Glassmorphism System */
 .glass {
-<<<<<<< HEAD
   background: rgba(255, 255, 255, 0.95);
   backdrop-filter: blur(10px);
   border: 1px solid rgba(139, 92, 246, 0.2);
   box-shadow: 0 4px 6px -1px rgba(0, 0, 0, 0.1), 0 2px 4px -1px rgba(0, 0, 0, 0.06);
-=======
-  background: rgba(255, 255, 255, 0.15);
-  backdrop-filter: blur(20px);
-  border: 1px solid rgba(255, 255, 255, 0.2);
-  box-shadow: 
-    0 8px 32px rgba(31, 38, 135, 0.15),
-    inset 0 1px 0 rgba(255, 255, 255, 0.3);
-}
-
-.glass-strong {
-  background: rgba(255, 255, 255, 0.25);
-  backdrop-filter: blur(25px);
-  border: 1px solid rgba(255, 255, 255, 0.3);
-  box-shadow: 
-    0 12px 40px rgba(31, 38, 135, 0.2),
-    inset 0 1px 0 rgba(255, 255, 255, 0.4),
-    inset 0 -1px 0 rgba(255, 255, 255, 0.1);
-}
-
-.glass-light {
-  background: rgba(255, 255, 255, 0.08);
-  backdrop-filter: blur(15px);
-  border: 1px solid rgba(255, 255, 255, 0.15);
-  box-shadow: 
-    0 4px 20px rgba(31, 38, 135, 0.1),
-    inset 0 1px 0 rgba(255, 255, 255, 0.2);
-}
-
-.glass-gradient {
-  background: linear-gradient(135deg, 
-    rgba(16, 185, 129, 0.1) 0%, 
-    rgba(245, 158, 11, 0.1) 50%,
-    rgba(217, 70, 239, 0.1) 100%);
-  backdrop-filter: blur(20px);
-  border: 1px solid rgba(16, 185, 129, 0.2);
-  box-shadow: 
-    0 8px 32px rgba(31, 38, 135, 0.15),
-    inset 0 1px 0 rgba(255, 255, 255, 0.3);
-}
-
-.glass-card {
-  background: rgba(255, 255, 255, 0.12);
-  backdrop-filter: blur(20px);
-  border: 1px solid rgba(255, 255, 255, 0.25);
-  box-shadow: 
-    0 8px 32px rgba(31, 38, 135, 0.15),
-    inset 0 1px 0 rgba(255, 255, 255, 0.3),
-    0 1px 0 rgba(255, 255, 255, 0.2);
-  border-radius: 16px;
-}
-
-.glass-elevated {
-  background: rgba(255, 255, 255, 0.2);
-  backdrop-filter: blur(30px);
-  border: 1px solid rgba(255, 255, 255, 0.3);
-  box-shadow: 
-    0 20px 60px rgba(31, 38, 135, 0.25),
-    inset 0 1px 0 rgba(255, 255, 255, 0.4),
-    inset 0 -1px 0 rgba(255, 255, 255, 0.1),
-    0 1px 0 rgba(255, 255, 255, 0.25);
-  border-radius: 20px;
-}
-
-/* Button glass effects */
-.btn-glass {
-  background: rgba(255, 255, 255, 0.2);
-  backdrop-filter: blur(20px);
-  border: 1px solid rgba(255, 255, 255, 0.3);
-  transition: all 0.3s ease;
-}
-
-.btn-glass:hover {
-  background: rgba(255, 255, 255, 0.3);
-  transform: translateY(-2px);
-  box-shadow: 0 10px 30px rgba(16, 185, 129, 0.2);
-}
-
-/* Fluid paint trail effects - now handled by canvas */
-
-/* Floating background elements */
-.floating-orb {
-  position: absolute;
-  border-radius: 50%;
-  filter: blur(40px);
-  animation: float-slow 6s ease-in-out infinite;
-}
-
-.floating-orb-1 {
-  background: linear-gradient(135deg, rgba(16, 185, 129, 0.3), rgba(16, 185, 129, 0.1));
-  width: 300px;
-  height: 300px;
-  top: 10%;
-  left: 10%;
-  animation-delay: 0s;
-}
-
-.floating-orb-2 {
-  background: linear-gradient(135deg, rgba(245, 158, 11, 0.3), rgba(245, 158, 11, 0.1));
-  width: 200px;
-  height: 200px;
-  top: 60%;
-  right: 15%;
-  animation-delay: 2s;
-}
-
-.floating-orb-3 {
-  background: linear-gradient(135deg, rgba(217, 70, 239, 0.2), rgba(217, 70, 239, 0.1));
-  width: 250px;
-  height: 250px;
-  bottom: 20%;
-  left: 20%;
-  animation-delay: 4s;
-}
-
-/* Particle effects - removed for cleaner design */
-
-/* Ripple effect */
-.ripple {
-  position: absolute;
-  border: 2px solid rgba(16, 185, 129, 0.3);
-  border-radius: 50%;
-  pointer-events: none;
-  animation: ripple 1.5s ease-out forwards;
-}
-
-/* Enhanced focus styles */
-*:focus {
-  outline: 2px solid #10b981;
-  outline-offset: 2px;
-}
-
-/* Selection styles */
-::selection {
-  background: rgba(16, 185, 129, 0.2);
-  color: #065f46;
-}
-
-/* Smooth transitions for all elements */
-* {
-  transition: color 0.2s ease, background-color 0.2s ease, border-color 0.2s ease, transform 0.2s ease;
->>>>>>> 811dfab8
 }