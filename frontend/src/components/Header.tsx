--- conflicted
+++ resolved
@@ -30,13 +30,8 @@
       transition={{ duration: 0.5 }}
       className={`fixed top-0 left-0 right-0 z-50 transition-all duration-300 ${
         isScrolled 
-<<<<<<< HEAD
           ? 'bg-white/95 backdrop-blur-md border-b border-purple-300/60 shadow-lg' 
           : 'bg-white/90 backdrop-blur-md shadow-sm'
-=======
-          ? 'glass-elevated border-b border-white/20' 
-          : 'bg-transparent'
->>>>>>> 811dfab8
       }`}
     >
       <nav className="container mx-auto px-6 py-4">
@@ -59,13 +54,8 @@
                 initial={{ opacity: 0, y: -20 }}
                 animate={{ opacity: 1, y: 0 }}
                 transition={{ delay: index * 0.1 }}
-<<<<<<< HEAD
                 whileHover={{ scale: 1.1 }}
                 className="text-[#0f172a] hover:text-primary-600 font-semibold transition-all duration-200 hover:scale-105"
-=======
-                whileHover={{ scale: 1.05, y: -2 }}
-                className="px-4 py-2 rounded-xl text-gray-700 hover:text-primary-600 hover:glass-light transition-all duration-200 font-medium"
->>>>>>> 811dfab8
               >
                 {item.name}
               </motion.a>
@@ -78,11 +68,7 @@
               whileHover={{ scale: 1.1 }}
               whileTap={{ scale: 0.9 }}
               onClick={() => setIsMobileMenuOpen(!isMobileMenuOpen)}
-<<<<<<< HEAD
               className="text-[#0f172a] hover:text-primary-600 transition-colors duration-200"
-=======
-              className="w-10 h-10 glass-card rounded-full flex items-center justify-center text-gray-700 hover:text-primary-500"
->>>>>>> 811dfab8
             >
               {isMobileMenuOpen ? <X size={20} /> : <Menu size={20} />}
             </motion.button>
@@ -95,11 +81,7 @@
             initial={{ opacity: 0, height: 0 }}
             animate={{ opacity: 1, height: 'auto' }}
             exit={{ opacity: 0, height: 0 }}
-<<<<<<< HEAD
             className="md:hidden mt-4 pb-4 border-t border-purple-300/60"
-=======
-            className="md:hidden mt-4 pb-4 glass-card rounded-2xl p-4"
->>>>>>> 811dfab8
           >
             {navItems.map((item, index) => (
               <motion.a
@@ -109,11 +91,7 @@
                 animate={{ opacity: 1, x: 0 }}
                 transition={{ delay: index * 0.1 }}
                 onClick={() => setIsMobileMenuOpen(false)}
-<<<<<<< HEAD
                 className="block py-2 text-[#0f172a] hover:text-primary-600 font-semibold transition-all duration-200 hover:translate-x-2"
-=======
-                className="block py-3 px-4 rounded-xl text-gray-700 hover:text-primary-600 hover:glass-light transition-all duration-200 font-medium"
->>>>>>> 811dfab8
               >
                 {item.name}
               </motion.a>
