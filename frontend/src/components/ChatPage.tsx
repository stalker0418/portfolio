--- conflicted
+++ resolved
@@ -100,31 +100,19 @@
   };
 
   return (
-<<<<<<< HEAD
     <div className="min-h-screen bg-gradient-to-br from-purple-100 via-pink-50 to-purple-100 flex flex-col">
-=======
-    <div className="min-h-screen flex flex-col">
->>>>>>> 811dfab8
       {/* Header */}
       <motion.header 
         initial={{ y: -50, opacity: 0 }}
         animate={{ y: 0, opacity: 1 }}
-<<<<<<< HEAD
         className="border-b border-gray-200 bg-white/80 backdrop-blur-sm sticky top-0 z-10"
-=======
-        className="border-b border-white/20 glass-elevated sticky top-0 z-10"
->>>>>>> 811dfab8
       >
         <div className="container mx-auto px-6 py-4 flex items-center justify-between">
           <motion.button
             onClick={() => navigate('/')}
             whileHover={{ scale: 1.05 }}
             whileTap={{ scale: 0.95 }}
-<<<<<<< HEAD
             className="flex items-center gap-2 text-gray-600 hover:text-gray-800 transition-colors duration-200"
-=======
-            className="flex items-center gap-2 text-gray-700 hover:text-primary-600 transition-colors duration-200 font-medium"
->>>>>>> 811dfab8
           >
             <ArrowLeft size={20} />
             <span>Back to Portfolio</span>
@@ -164,36 +152,21 @@
                 }`}>
                   <div className={`w-10 h-10 rounded-full flex items-center justify-center flex-shrink-0 ${
                     message.sender === 'user' 
-<<<<<<< HEAD
                       ? 'bg-primary-500 text-white' 
                       : 'bg-gray-200 text-gray-700'
-=======
-                      ? 'bg-gradient-primary' 
-                      : 'bg-gradient-secondary'
->>>>>>> 811dfab8
                   }`}>
                     {message.sender === 'user' ? <User size={18} /> : <Bot size={18} />}
                   </div>
                   <div className={`rounded-2xl px-6 py-4 ${
                     message.sender === 'user'
-<<<<<<< HEAD
                       ? 'bg-primary-500 text-white'
                       : 'bg-white text-gray-800 border border-gray-200 shadow-sm'
-=======
-                      ? 'bg-gradient-primary text-white'
-                      : 'bg-gradient-to-br from-primary-50 to-primary-100 border border-primary-200 text-gray-800'
->>>>>>> 811dfab8
                   }`}>
                     <p className="text-sm leading-relaxed whitespace-pre-wrap">{message.text}</p>
                     <p className={`text-xs mt-2 ${
                       message.sender === 'user' 
-<<<<<<< HEAD
                         ? 'text-primary-100' 
                         : 'text-gray-700'
-=======
-                        ? 'text-white/70' 
-                        : 'text-gray-600'
->>>>>>> 811dfab8
                     }`}>
                       {formatTime(message.timestamp)}
                     </p>
@@ -231,11 +204,7 @@
         <motion.div 
           initial={{ y: 50, opacity: 0 }}
           animate={{ y: 0, opacity: 1 }}
-<<<<<<< HEAD
           className="border-t border-gray-200 bg-white/80 backdrop-blur-sm sticky bottom-0 p-6"
-=======
-          className="border-t border-white/20 glass-elevated sticky bottom-0 p-6"
->>>>>>> 811dfab8
         >
           <form onSubmit={sendMessage} className="max-w-4xl mx-auto">
             <div className="flex gap-4 items-end">
@@ -246,19 +215,11 @@
                   value={inputMessage}
                   onChange={(e) => setInputMessage(e.target.value)}
                   placeholder="Ask me anything about Manas..."
-<<<<<<< HEAD
                   className="w-full px-6 py-4 bg-white border border-gray-300 rounded-2xl focus:border-primary-500 focus:outline-none text-gray-800 placeholder-gray-500 resize-none"
                   disabled={isTyping}
                 />
                 <div className="absolute right-4 top-1/2 transform -translate-y-1/2 text-gray-600">
                   <kbd className="px-2 py-1 text-xs bg-gray-200 text-gray-600 rounded">Enter</kbd>
-=======
-                  className="w-full px-6 py-4 glass-strong rounded-2xl focus:border-primary-500 focus:outline-none text-gray-800 placeholder-gray-500 resize-none font-medium"
-                  disabled={isTyping}
-                />
-                <div className="absolute right-4 top-1/2 transform -translate-y-1/2 text-gray-500">
-                  <kbd className="px-2 py-1 text-xs glass-light rounded">Enter</kbd>
->>>>>>> 811dfab8
                 </div>
               </div>
               <motion.button
@@ -266,11 +227,7 @@
                 disabled={!inputMessage.trim() || isTyping}
                 whileHover={{ scale: 1.05 }}
                 whileTap={{ scale: 0.95 }}
-<<<<<<< HEAD
                 className="px-6 py-4 bg-primary-500 hover:bg-primary-600 disabled:bg-gray-400 disabled:cursor-not-allowed text-white rounded-2xl transition-all duration-200 flex items-center justify-center min-w-[60px]"
-=======
-                className="px-6 py-4 bg-gradient-primary hover:bg-gradient-secondary disabled:bg-gray-300 disabled:cursor-not-allowed text-white rounded-2xl transition-all duration-200 flex items-center justify-center min-w-[60px] shadow-lg"
->>>>>>> 811dfab8
               >
                 <Send size={20} />
               </motion.button>
